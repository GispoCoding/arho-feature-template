--- conflicted
+++ resolved
@@ -10,18 +10,12 @@
 
 from arho_feature_template.core.feature_template_library import FeatureTemplater, TemplateGeometryDigitizeMapTool
 from arho_feature_template.core.new_plan import NewPlan
-<<<<<<< HEAD
-from arho_feature_template.qgis_plugin_tools.tools.custom_logging import setup_logger, teardown_logger
-from arho_feature_template.qgis_plugin_tools.tools.i18n import setup_translation
-from arho_feature_template.qgis_plugin_tools.tools.resources import plugin_name
-=======
 from arho_feature_template.core.update_plan import LandUsePlan, update_selected_plan
 from arho_feature_template.gui.load_plan_dialog import LoadPlanDialog
 from arho_feature_template.qgis_plugin_tools.tools.custom_logging import setup_logger, teardown_logger
 from arho_feature_template.qgis_plugin_tools.tools.i18n import setup_translation
 from arho_feature_template.qgis_plugin_tools.tools.resources import plugin_name
 from arho_feature_template.utils.db_utils import get_existing_database_connection_names
->>>>>>> 8b16179f
 from arho_feature_template.utils.misc_utils import PLUGIN_PATH
 
 if TYPE_CHECKING:
@@ -156,19 +150,11 @@
 
         self.new_land_use_plan_action = self.add_action(
             plan_icon_path,
-<<<<<<< HEAD
-            "Create New Plan",
-            self.digitize_new_plan,
-            add_to_menu=True,
-            add_to_toolbar=True,
-            status_tip="Create a new plan",
-=======
             "Create New Land Use Plan",
             self.add_new_plan,
             add_to_menu=True,
             add_to_toolbar=True,
             status_tip="Create a new land use plan",
->>>>>>> 8b16179f
         )
 
         self.load_land_use_plan_action = self.add_action(
@@ -183,18 +169,12 @@
         if not isinstance(new_tool, TemplateGeometryDigitizeMapTool):
             self.template_dock_action.setChecked(False)
 
-<<<<<<< HEAD
-    def digitize_new_plan(self):
-=======
     def add_new_plan(self):
->>>>>>> 8b16179f
         self.new_plan.add_new_plan()
 
     def load_existing_land_use_plan(self) -> None:
         """Open existing land use plan."""
 
-<<<<<<< HEAD
-=======
         connections = get_existing_database_connection_names()
 
         if not connections:
@@ -214,7 +194,6 @@
 
             update_selected_plan(plan)
 
->>>>>>> 8b16179f
     def unload(self) -> None:
         """Removes the plugin menu item and icon from QGIS GUI."""
         for action in self.actions:
